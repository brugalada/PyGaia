"""
Provides functions for simulation the astrometric uncertainties in the Gaia catalogue
data for Gaia DR3+. The code reproduces the uncertainty model described on the `Gaia science performance pages <https://www.cosmos.esa.int/web/gaia/science-performance#astrometric%20performance>`_.
"""
import numpy as np

from pygaia.errors.utils import calc_z_plx

__all__ = [
    "parallax_uncertainty",
    "position_uncertainty",
    "proper_motion_uncertainty",
    "total_position_uncertainty",
    "total_proper_motion_uncertainty",
]

# Scaling factors for sky averaged position and proper motion uncertainties. The
# uncertainties are scaled with respect to the parallax uncertainty values. Note that
# the uncertainties are quoted in true arc terms (using phi*) for the longitude-like
# component.
_scaling_for_positions = {
    "dr2": {"Total": 0.75, "AlphaStar": 0.80, "Delta": 0.70},
    "dr3": {"Total": 0.75, "AlphaStar": 0.80, "Delta": 0.70},
    "dr4": {"Total": 0.75, "AlphaStar": 0.80, "Delta": 0.70},
    "dr5": {"Total": 0.75, "AlphaStar": 0.80, "Delta": 0.70},
}
#scaled by _t_factor**2
_scaling_for_proper_motions = {
    "dr2": {"Total": 1.48, "AlphaStar": 1.58, "Delta": 1.37},
    "dr3": {"Total": 0.96, "AlphaStar": 1.03, "Delta": 0.89},
    "dr4": {"Total": 0.54, "AlphaStar": 0.58, "Delta": 0.50},
    "dr5": {"Total": 0.27, "AlphaStar": 0.29, "Delta": 0.25},
}

# Scaling factors for observation time interval with respect to (E)DR3: sqrt(33.12/59)
# for DR4, sqrt(33.12/119) for DR5, for DR4 and DR5 mission lengths of 60 and 120 months
# (accounting for the first month not being used in the astrometric solution).  Proper
# motion precisions scale as t**(-1.5). The extra factor 1/t is included in the scaling
# factors above.
#
# The assumed mission lengths are compatible with the assumptions on the science
# performance pages.
#
# The predictions for DR4 and DR5 are based on the (E)DR3 uncertainties, where the
# latter are inflated by a 'science margin' of 10 percent (factor 1.1).
<<<<<<< HEAD
_t_factor = {"dr3": 1.0, "dr4": 0.749, "dr5": 0.527, "dr2":1.24} #New dr2 sqrt(33.12/(22-1))
supported_releases = list(_t_factor.keys())

=======
_t_factor = {"dr3": 1.0, "dr4": 0.749, "dr5": 0.528}
>>>>>>> 96a83550
_default_release = "dr4"

def check_release(release):
    if not (release in supported_releases):
        raise ValueError("Release must be one of dr3, dr4, dr5, dr2")


def parallax_uncertainty(gmag, release=_default_release):
    """
    Calculate the sky averaged parallax uncertainty as a function of G, for a given Gaia data release.

    Parameters
    ----------
    gmag : float or float array
        Value(s) of G-band magnitude.
    release : str
        Specify the Gaia data release for which the performance is to be simulated.
        'dr3' -> Gaia (E)DR3, 'dr4' -> Gaia DR4, 'dr5' -> Gaia DR5. Default is 'dr4'.

    Returns
    -------
    parallax_uncertainty: float or array
        The parallax uncertainty in micro-arcseconds.

    Raises
    ------
    ValueError
        When an invalid string is specified for the release parameter.
    """
    check_release(release)

    z = calc_z_plx(gmag)
    return np.sqrt(40 + 800 * z + 30 * z * z) * _t_factor[release]


def position_uncertainty(gmag, release=_default_release):
    """
    Calculate the sky averaged position uncertainties from G, for a given Gaia data release.

    Parameters
    ----------
    gmag : float or array
        Value(s) of G-band magnitude.
    release : str
        Specify the Gaia data release for which the performance is to be simulated.
        'dr3' -> Gaia (E)DR3, 'dr4' -> Gaia DR4, 'dr5' -> Gaia DR5. Default is 'dr4'.

    Returns
    -------
    ra_cosdelta_uncertainty, delta_uncertainty : float or array
        The uncertainty in alpha* and the uncertainty in delta, in that order, in
        micro-arcseconds.

    Raises
    ------
    ValueError
        When an invalid string is specified for the release parameter.

    Notes
    -----
    The uncertainties are for sky positions in the ICRS (i.e., right ascension,
    declination). Make sure your simulated astrometry is also on the ICRS.
    """
    check_release(release)
    plx_unc = parallax_uncertainty(gmag, release=release)
    return (
        _scaling_for_positions[release]["AlphaStar"] * plx_unc,
        _scaling_for_positions[release]["Delta"] * plx_unc,
    )


def proper_motion_uncertainty(gmag, release=_default_release):
    """
    Calculate the sky averaged proper motion uncertainties from G, for a given Gaia data
    release.

    Parameters
    ----------
    gmag : float or array
        Value(s) of G-band magnitude.
    release : str
        Specify the Gaia data release for which the performance is to be simulated.
        'dr3' -> Gaia (E)DR3, 'dr4' -> Gaia DR4, 'dr5' -> Gaia DR5. Default is 'dr4'.

    Returns
    -------
    mualpha_cosdelta_uncertainty, mudelta_uncertainty : float or array
        The uncertainty in mu_alpha* and the uncertainty in mu_delta, in that order, in
        micro-arcseconds/year.

    Raises
    ------
    ValueError
        When an invalid string is specified for the release parameter.

    Notes
    -----
    The uncertainties are for proper motions in the ICRS (i.e., right ascension,
    declination). Make sure your simulated astrometry is also on the ICRS.
    """
    check_release(release)
    plx_unc = parallax_uncertainty(gmag, release=release)
    return (
        _scaling_for_proper_motions[release]["AlphaStar"] * plx_unc,
        _scaling_for_proper_motions[release]["Delta"] * plx_unc,
    )


def total_position_uncertainty(gmag, release=_default_release):
    """
    Calculate the sky averaged total position uncertainty as a function of G and for the
    given Gaia data release.  This refers to the semi-major axis of the position error
    ellipse.

    Parameters
    ----------
    gmag : float or array
        Value(s) of G-band magnitude.

    release : str
        Specify the Gaia data release for which the performance is to be simulated.
        'dr3' -> Gaia (E)DR3, 'dr4' -> Gaia DR4, 'dr5' -> Gaia DR5. Default is 'dr4'.

    Returns
    -------
    position_uncertainty
        The semi-major axis of the position error ellipse in micro-arcseconds.

    Raises
    ------
    ValueError
        When an invalid string is specified for the release parameter.

    Notes
    -----
    The uncertainties are for positions in the ICRS (i.e., right ascension,
    declination). Make sure your simulated astrometry is also on the ICRS.
    """
    check_release(release)
    plx_unc = parallax_uncertainty(gmag, release=release)
    return _scaling_for_positions[release]["Total"] * plx_unc


def total_proper_motion_uncertainty(gmag, release=_default_release):
    """
    Calculate the sky averaged total proper motion uncertainty as a function of G and
    for the given Gaia data release. This refers to the semi-major axis of the proper
    motion error ellipse.

    Parameters
    ----------
    gmag : float or array
        Value(s) of G-band magnitude.
    release : str
        Specify the Gaia data release for which the performance is to be simulated.
        'dr3' -> Gaia (E)DR3, 'dr4' -> Gaia DR4, 'dr5' -> Gaia DR5. Default is 'dr4'.

    Returns
    -------
    proper_motion_uncertainty
        The semi-major axis of the proper motion error ellipse in micro-arcseconds/year.

    Raises
    ------
    ValueError
        When an invalid string is specified for the release parameter.

    Notes
    -----
    The uncertainties are for proper motions in the ICRS (i.e., right ascension,
    declination). Make sure your simulated astrometry is also on the ICRS.
    """
    check_release(release)
    plx_unc = parallax_uncertainty(gmag, release=release)
    return _scaling_for_proper_motions[release]["Total"] * plx_unc<|MERGE_RESOLUTION|>--- conflicted
+++ resolved
@@ -19,14 +19,11 @@
 # the uncertainties are quoted in true arc terms (using phi*) for the longitude-like
 # component.
 _scaling_for_positions = {
-    "dr2": {"Total": 0.75, "AlphaStar": 0.80, "Delta": 0.70},
     "dr3": {"Total": 0.75, "AlphaStar": 0.80, "Delta": 0.70},
     "dr4": {"Total": 0.75, "AlphaStar": 0.80, "Delta": 0.70},
     "dr5": {"Total": 0.75, "AlphaStar": 0.80, "Delta": 0.70},
 }
-#scaled by _t_factor**2
 _scaling_for_proper_motions = {
-    "dr2": {"Total": 1.48, "AlphaStar": 1.58, "Delta": 1.37},
     "dr3": {"Total": 0.96, "AlphaStar": 1.03, "Delta": 0.89},
     "dr4": {"Total": 0.54, "AlphaStar": 0.58, "Delta": 0.50},
     "dr5": {"Total": 0.27, "AlphaStar": 0.29, "Delta": 0.25},
@@ -43,13 +40,9 @@
 #
 # The predictions for DR4 and DR5 are based on the (E)DR3 uncertainties, where the
 # latter are inflated by a 'science margin' of 10 percent (factor 1.1).
-<<<<<<< HEAD
-_t_factor = {"dr3": 1.0, "dr4": 0.749, "dr5": 0.527, "dr2":1.24} #New dr2 sqrt(33.12/(22-1))
+_t_factor = {"dr3": 1.0, "dr4": 0.749, "dr5": 0.527}
 supported_releases = list(_t_factor.keys())
 
-=======
-_t_factor = {"dr3": 1.0, "dr4": 0.749, "dr5": 0.528}
->>>>>>> 96a83550
 _default_release = "dr4"
 
 def check_release(release):
